--- conflicted
+++ resolved
@@ -344,18 +344,8 @@
 import FieldLayout from '@/components/FieldLayout/FieldLayout.vue'
 import SLASection from '@/components/SLASection.vue'
 import CustomActions from '@/components/CustomActions.vue'
-<<<<<<< HEAD
-import {
-  openWebsite,
-  setupAssignees,
-  setupCustomizations,
-  copyToClipboard,
-  validateIsImageFile
-} from '@/utils'
-=======
-import { openWebsite, setupCustomizations, copyToClipboard } from '@/utils'
+import { openWebsite, setupCustomizations, copyToClipboard, validateIsImageFile } from '@/utils'
 import { showQuickEntryModal, quickEntryProps } from '@/composables/modals'
->>>>>>> f128a55f
 import { getView } from '@/utils/view'
 import { getSettings } from '@/stores/settings'
 import { sessionStore } from '@/stores/session'
