<template>
  <LayoutHeader v-if="lead.data">
    <template #left-header>
      <Breadcrumbs :items="breadcrumbs">
        <template #prefix="{ item }">
          <Icon v-if="item.icon" :icon="item.icon" class="mr-2 h-4" />
        </template>
      </Breadcrumbs>
    </template>
    <template #right-header>
      <CustomActions
        v-if="lead.data._customActions?.length"
        :actions="lead.data._customActions"
      />
      <CustomActions
        v-if="document.actions?.length"
        :actions="document.actions"
      />
      <AssignTo
        v-model="assignees.data"
        :data="document.doc"
        doctype="CRM Lead"
      />
      <Dropdown
        v-if="document.doc"
        :options="
          statusOptions(
            'lead',
            document.statuses?.length
              ? document.statuses
              : lead.data._customStatuses,
            triggerStatusChange,
          )
        "
      >
        <template #default="{ open }">
          <Button :label="document.doc.status">
            <template #prefix>
              <IndicatorIcon
                :class="getLeadStatus(document.doc.status).color"
              />
            </template>
            <template #suffix>
              <FeatherIcon
                :name="open ? 'chevron-up' : 'chevron-down'"
                class="h-4"
              />
            </template>
          </Button>
        </template>
      </Dropdown>
      <Button
        :label="__('Convert to Deal')"
        variant="solid"
        @click="showConvertToDealModal = true"
      />
    </template>
  </LayoutHeader>
  <div v-if="lead?.data" class="flex h-full overflow-hidden">
    <Tabs as="div" v-model="tabIndex" :tabs="tabs">
      <template #tab-panel>
        <Activities
          ref="activities"
          doctype="CRM Lead"
          :tabs="tabs"
          v-model:reload="reload"
          v-model:tabIndex="tabIndex"
          v-model="lead"
          @afterSave="reloadAssignees"
        />
      </template>
    </Tabs>
    <Resizer class="flex flex-col justify-between border-l" side="right">
      <div
        class="flex h-10.5 cursor-copy items-center border-b px-5 py-2.5 text-lg font-medium text-ink-gray-9"
        @click="copyToClipboard(lead.data.name)"
      >
        {{ __(lead.data.name) }}
      </div>
      <FileUploader
        @success="(file) => updateField('image', file.file_url)"
        :validateFile="validateIsImageFile"
      >
        <template #default="{ openFileSelector, error }">
          <div class="flex items-center justify-start gap-5 border-b p-5">
            <div class="group relative size-12">
              <Avatar
                size="3xl"
                class="size-12"
                :label="title"
                :image="lead.data.image"
              />
              <component
                :is="lead.data.image ? Dropdown : 'div'"
                v-bind="
                  lead.data.image
                    ? {
                        options: [
                          {
                            icon: 'upload',
                            label: lead.data.image
                              ? __('Change image')
                              : __('Upload image'),
                            onClick: openFileSelector,
                          },
                          {
                            icon: 'trash-2',
                            label: __('Remove image'),
                            onClick: () => updateField('image', ''),
                          },
                        ],
                      }
                    : { onClick: openFileSelector }
                "
                class="!absolute bottom-0 left-0 right-0"
              >
                <div
                  class="z-1 absolute bottom-0.5 left-0 right-0.5 flex h-9 cursor-pointer items-center justify-center rounded-b-full bg-black bg-opacity-40 pt-3 opacity-0 duration-300 ease-in-out group-hover:opacity-100"
                  style="
                    -webkit-clip-path: inset(12px 0 0 0);
                    clip-path: inset(12px 0 0 0);
                  "
                >
                  <CameraIcon class="size-4 cursor-pointer text-white" />
                </div>
              </component>
            </div>
            <div class="flex flex-col gap-2.5 truncate">
              <Tooltip :text="lead.data.lead_name || __('Set first name')">
                <div class="truncate text-2xl font-medium text-ink-gray-9">
                  {{ title }}
                </div>
              </Tooltip>
              <div class="flex gap-1.5">
                <Tooltip v-if="callEnabled" :text="__('Make a call')">
                  <div>
                    <Button
                      @click="
                        () =>
                          lead.data.mobile_no
                            ? makeCall(lead.data.mobile_no)
                            : toast.error(__('No phone number set'))
                      "
                    >
                      <template #icon>
                        <PhoneIcon />
                      </template>
                    </Button>
                  </div>
                </Tooltip>
                <Tooltip :text="__('Send an email')">
                  <div>
                    <Button
                      @click="
                        lead.data.email
                          ? openEmailBox()
                          : toast.error(__('No email set'))
                      "
                    >
                      <template #icon>
                        <Email2Icon />
                      </template>
                    </Button>
                  </div>
                </Tooltip>
                <Tooltip :text="__('Go to website')">
                  <div>
                    <Button
                      @click="
                        lead.data.website
                          ? openWebsite(lead.data.website)
                          : toast.error(__('No website set'))
                      "
                    >
                      <template #icon>
                        <LinkIcon />
                      </template>
                    </Button>
                  </div>
                </Tooltip>
                <Tooltip :text="__('Attach a file')">
                  <div>
                    <Button @click="showFilesUploader = true">
                      <template #icon>
                        <AttachmentIcon />
                      </template>
                    </Button>
                  </div>
                </Tooltip>
              </div>
              <ErrorMessage :message="__(error)" />
            </div>
          </div>
        </template>
      </FileUploader>
      <SLASection
        v-if="lead.data.sla_status"
        v-model="lead.data"
        @updateField="updateField"
      />
      <div
        v-if="sections.data"
        class="flex flex-1 flex-col justify-between overflow-hidden"
      >
        <SidePanelLayout
          :sections="sections.data"
          doctype="CRM Lead"
          :docname="lead.data.name"
          @reload="sections.reload"
          @afterFieldChange="reloadAssignees"
        />
      </div>
    </Resizer>
  </div>
  <ErrorPage
    v-else-if="errorTitle"
    :errorTitle="errorTitle"
    :errorMessage="errorMessage"
  />
  <ConvertToDealModal
    v-if="showConvertToDealModal"
    v-model="showConvertToDealModal"
<<<<<<< HEAD
    :options="{
      size: 'xl',
      actions: [
        {
          label: __('Convert'),
          variant: 'solid',
          onClick: convertToDeal,
        },
      ],
    }"
  >
    <template #body-header>
      <div class="mb-6 flex items-center justify-between">
        <div>
          <h3 class="text-2xl font-semibold leading-6 text-ink-gray-9">
            {{ __('Convert to Deal') }}
          </h3>
        </div>
        <div class="flex items-center gap-1">
          <Button
            v-if="isManager() && !isMobileView"
            variant="ghost"
            class="w-7"
            @click="openQuickEntryModal"
          >
            <EditIcon class="h-4 w-4" />
          </Button>
          <Button
            variant="ghost"
            class="w-7"
            @click="showConvertToDealModal = false"
          >
            <FeatherIcon name="x" class="h-4 w-4" />
          </Button>
        </div>
      </div>
    </template>
    <template #body-content>
      <div class="mb-4 flex items-center gap-2 text-ink-gray-5">
        <OrganizationsIcon class="h-4 w-4" />
        <label class="block text-base">{{ __('Organization') }}</label>
      </div>
      <div class="ml-6 text-ink-gray-9">
        <div class="flex items-center justify-between text-base">
          <div>{{ __('Choose Existing') }}</div>
          <Switch v-model="existingOrganizationChecked" />
        </div>
        <Link
          v-if="existingOrganizationChecked"
          class="form-control mt-2.5"
          size="md"
          :value="existingOrganization"
          doctype="CRM Organization"
          @change="(data) => (existingOrganization = data)"
        />
        <div v-else class="mt-2.5 text-base">
          {{
            __(
              'New quotations will be created based on the data in details section',
            )
          }}
        </div>
      </div>

      <div class="mb-4 mt-6 flex items-center gap-2 text-ink-gray-5">
        <ContactsIcon class="h-4 w-4" />
        <label class="block text-base">{{ __('Contact') }}</label>
      </div>
      <div class="ml-6 text-ink-gray-9">
        <div class="flex items-center justify-between text-base">
          <div>{{ __('Choose Existing') }}</div>
          <Switch v-model="existingContactChecked" />
        </div>
        <Link
          v-if="existingContactChecked"
          class="form-control mt-2.5"
          size="md"
          :value="existingContact"
          doctype="Contact"
          @change="(data) => (existingContact = data)"
        />
        <div v-else class="mt-2.5 text-base">
          {{ __("New contact will be created based on the person's details") }}
        </div>
      </div>

      <div v-if="dealTabs.data?.length" class="h-px w-full border-t my-6" />

      <FieldLayout
        v-if="dealTabs.data?.length"
        :tabs="dealTabs.data"
        :data="deal"
        doctype="CRM Deal"
      />
    </template>
  </Dialog>
  <QuickEntryModal
    v-if="showQuickEntryModal"
    v-model="showQuickEntryModal"
    doctype="CRM Deal"
    :onlyRequired="true"
=======
    :lead="lead.data"
>>>>>>> 7a35c522
  />
  <FilesUploader
    v-if="lead.data?.name"
    v-model="showFilesUploader"
    doctype="CRM Lead"
    :docname="lead.data.name"
    @after="
      () => {
        activities?.all_activities?.reload()
        changeTabTo('attachments')
      }
    "
  />
  <DeleteLinkedDocModal
    v-if="showDeleteLinkedDocModal"
    v-model="showDeleteLinkedDocModal"
    :doctype="'CRM Lead'"
    :docname="props.leadId"
    name="Leads"
  />
</template>
<script setup>
import ErrorPage from '@/components/ErrorPage.vue'
import Icon from '@/components/Icon.vue'
import Resizer from '@/components/Resizer.vue'
import ActivityIcon from '@/components/Icons/ActivityIcon.vue'
import EmailIcon from '@/components/Icons/EmailIcon.vue'
import Email2Icon from '@/components/Icons/Email2Icon.vue'
import CommentIcon from '@/components/Icons/CommentIcon.vue'
import DetailsIcon from '@/components/Icons/DetailsIcon.vue'
import PhoneIcon from '@/components/Icons/PhoneIcon.vue'
import TaskIcon from '@/components/Icons/TaskIcon.vue'
import NoteIcon from '@/components/Icons/NoteIcon.vue'
import WhatsAppIcon from '@/components/Icons/WhatsAppIcon.vue'
import IndicatorIcon from '@/components/Icons/IndicatorIcon.vue'
import CameraIcon from '@/components/Icons/CameraIcon.vue'
import LinkIcon from '@/components/Icons/LinkIcon.vue'
import AttachmentIcon from '@/components/Icons/AttachmentIcon.vue'
import LayoutHeader from '@/components/LayoutHeader.vue'
import Activities from '@/components/Activities/Activities.vue'
import AssignTo from '@/components/AssignTo.vue'
import FilesUploader from '@/components/FilesUploader/FilesUploader.vue'
import SidePanelLayout from '@/components/SidePanelLayout.vue'
import SLASection from '@/components/SLASection.vue'
import CustomActions from '@/components/CustomActions.vue'
import ConvertToDealModal from '@/components/Modals/ConvertToDealModal.vue'
import {
  openWebsite,
  setupCustomizations,
  copyToClipboard,
  validateIsImageFile,
} from '@/utils'
import { getView } from '@/utils/view'
import { getSettings } from '@/stores/settings'
import { globalStore } from '@/stores/global'
import { statusesStore } from '@/stores/statuses'
import { getMeta } from '@/stores/meta'
import { useDocument } from '@/data/document'
import { whatsappEnabled, callEnabled } from '@/composables/settings'
import {
  createResource,
  FileUploader,
  Dropdown,
  Tooltip,
  Avatar,
  Tabs,
  Breadcrumbs,
  call,
  usePageMeta,
  toast,
} from 'frappe-ui'
import { ref, computed, onMounted, watch, nextTick } from 'vue'
import { useRouter, useRoute } from 'vue-router'
import { useActiveTabManager } from '@/composables/useActiveTabManager'

const { brand } = getSettings()
const { $dialog, $socket, makeCall } = globalStore()
const { statusOptions, getLeadStatus } = statusesStore()
const { doctypeMeta } = getMeta('CRM Lead')

const route = useRoute()
const router = useRouter()

const props = defineProps({
  leadId: {
    type: String,
    required: true,
  },
})

const errorTitle = ref('')
const errorMessage = ref('')
const showDeleteLinkedDocModal = ref(false)
const showConvertToDealModal = ref(false)

const { triggerOnChange, assignees, document } = useDocument(
  'CRM Lead',
  props.leadId,
)

async function triggerStatusChange(value) {
  await triggerOnChange('status', value)
  document.save.submit()
}

const lead = createResource({
  url: 'crm.fcrm.doctype.crm_lead.api.get_lead',
  params: { name: props.leadId },
  cache: ['lead', props.leadId],
  onSuccess: (data) => {
    errorTitle.value = ''
    errorMessage.value = ''
    setupCustomizations(lead, {
      doc: data,
      $dialog,
      $socket,
      router,
      toast,
      updateField,
      createToast: toast.create,
      deleteDoc: deleteLead,
      resource: { lead, sections },
      call,
    })
  },
  onError: (err) => {
    if (err.messages?.[0]) {
      errorTitle.value = __('Not permitted')
      errorMessage.value = __(err.messages?.[0])
    } else {
      router.push({ name: 'Leads' })
    }
  },
})

onMounted(() => {
  if (lead.data) return
  lead.fetch()
})

const reload = ref(false)
const showFilesUploader = ref(false)

function updateLead(fieldname, value, callback) {
  value = Array.isArray(fieldname) ? '' : value

  if (!Array.isArray(fieldname) && validateRequired(fieldname, value)) return

  createResource({
    url: 'frappe.client.set_value',
    params: {
      doctype: 'CRM Lead',
      name: props.leadId,
      fieldname,
      value,
    },
    auto: true,
    onSuccess: () => {
      lead.reload()
      reload.value = true
      toast.success(__('Lead updated successfully'))
      callback?.()
    },
    onError: (err) => {
      toast.error(err.messages?.[0] || __('Error updating lead'))
    },
  })
}

function validateRequired(fieldname, value) {
  let meta = lead.data.fields_meta || {}
  if (meta[fieldname]?.reqd && !value) {
    toast.error(__('{0} is a required field', [meta[fieldname].label]))
    return true
  }
  return false
}

const breadcrumbs = computed(() => {
  let items = [{ label: __('Leads'), route: { name: 'Leads' } }]

  if (route.query.view || route.query.viewType) {
    let view = getView(route.query.view, route.query.viewType, 'CRM Lead')
    if (view) {
      items.push({
        label: __(view.label),
        icon: view.icon,
        route: {
          name: 'Leads',
          params: { viewType: route.query.viewType },
          query: { view: route.query.view },
        },
      })
    }
  }

  items.push({
    label: title.value,
    route: { name: 'Lead', params: { leadId: lead.data.name } },
  })
  return items
})

const title = computed(() => {
  let t = doctypeMeta['CRM Lead']?.title_field || 'name'
  return lead.data?.[t] || props.leadId
})

usePageMeta(() => {
  return {
    title: title.value,
    icon: brand.favicon,
  }
})

const tabs = computed(() => {
  let tabOptions = [
    {
      name: 'Activity',
      label: __('Activity'),
      icon: ActivityIcon,
    },
    {
      name: 'Emails',
      label: __('Emails'),
      icon: EmailIcon,
    },
    {
      name: 'Comments',
      label: __('Comments'),
      icon: CommentIcon,
    },
    {
      name: 'Data',
      label: __('Data'),
      icon: DetailsIcon,
    },
    {
      name: 'Calls',
      label: __('Calls'),
      icon: PhoneIcon,
    },
    {
      name: 'Tasks',
      label: __('Tasks'),
      icon: TaskIcon,
    },
    {
      name: 'Notes',
      label: __('Notes'),
      icon: NoteIcon,
    },
    {
      name: 'Attachments',
      label: __('Attachments'),
      icon: AttachmentIcon,
    },
    {
      name: 'WhatsApp',
      label: __('WhatsApp'),
      icon: WhatsAppIcon,
      condition: () => whatsappEnabled.value,
    },
  ]
  return tabOptions.filter((tab) => (tab.condition ? tab.condition() : true))
})

const { tabIndex, changeTabTo } = useActiveTabManager(tabs, 'lastLeadTab')

watch(tabs, (value) => {
  if (value && route.params.tabName) {
    let index = value.findIndex(
      (tab) => tab.name.toLowerCase() === route.params.tabName.toLowerCase(),
    )
    if (index !== -1) {
      tabIndex.value = index
    }
  }
})

const sections = createResource({
  url: 'crm.fcrm.doctype.crm_fields_layout.crm_fields_layout.get_sidepanel_sections',
  cache: ['sidePanelSections', 'CRM Lead'],
  params: { doctype: 'CRM Lead' },
  auto: true,
})

function updateField(name, value, callback) {
  updateLead(name, value, () => {
    lead.data[name] = value
    callback?.()
  })
}

async function deleteLead(name) {
  await call('frappe.client.delete', {
    doctype: 'CRM Lead',
    name,
  })
  router.push({ name: 'Leads' })
}

<<<<<<< HEAD
// Convert to Deal
const showConvertToDealModal = ref(false)
const existingContactChecked = ref(false)
const existingOrganizationChecked = ref(false)

const existingContact = ref('')
const existingOrganization = ref('')

const { triggerConvertToDeal } = useDocument('CRM Lead', props.leadId)

async function convertToDeal() {
  if (existingContactChecked.value && !existingContact.value) {
    toast.error(__('Please select an existing contact'))
    return
  }

  if (existingOrganizationChecked.value && !existingOrganization.value) {
    toast.error(__('Please select an existing quotations'))
    return
  }

  if (!existingContactChecked.value && existingContact.value) {
    existingContact.value = ''
  }

  if (!existingOrganizationChecked.value && existingOrganization.value) {
    existingOrganization.value = ''
  }

  await triggerConvertToDeal?.(
    lead.data,
    deal,
    () => (showConvertToDealModal.value = false),
  )

  let _deal = await call('crm.fcrm.doctype.crm_lead.crm_lead.convert_to_deal', {
    lead: lead.data.name,
    deal,
    existing_contact: existingContact.value,
    existing_organization: existingOrganization.value,
  }).catch((err) => {
    toast.error(__('Error converting to deal: {0}', [err.messages?.[0]]))
  })
  if (_deal) {
    showConvertToDealModal.value = false
    existingContactChecked.value = false
    existingOrganizationChecked.value = false
    existingContact.value = ''
    existingOrganization.value = ''
    updateOnboardingStep('convert_lead_to_deal', true, false, () => {
      localStorage.setItem('firstDeal' + user, _deal)
    })
    capture('convert_lead_to_deal')
    router.push({ name: 'Deal', params: { dealId: _deal } })
  }
=======
async function deleteLeadWithModal(name) {
  showDeleteLinkedDocModal.value = true
>>>>>>> 7a35c522
}

const activities = ref(null)

function openEmailBox() {
  let currentTab = tabs.value[tabIndex.value]
  if (!['Emails', 'Comments', 'Activities'].includes(currentTab.name)) {
    activities.value.changeTabTo('emails')
  }
  nextTick(() => (activities.value.emailBox.show = true))
}

function reloadAssignees(data) {
  if (data?.hasOwnProperty('lead_owner')) {
    assignees.reload()
  }
}
</script><|MERGE_RESOLUTION|>--- conflicted
+++ resolved
@@ -220,111 +220,7 @@
   <ConvertToDealModal
     v-if="showConvertToDealModal"
     v-model="showConvertToDealModal"
-<<<<<<< HEAD
-    :options="{
-      size: 'xl',
-      actions: [
-        {
-          label: __('Convert'),
-          variant: 'solid',
-          onClick: convertToDeal,
-        },
-      ],
-    }"
-  >
-    <template #body-header>
-      <div class="mb-6 flex items-center justify-between">
-        <div>
-          <h3 class="text-2xl font-semibold leading-6 text-ink-gray-9">
-            {{ __('Convert to Deal') }}
-          </h3>
-        </div>
-        <div class="flex items-center gap-1">
-          <Button
-            v-if="isManager() && !isMobileView"
-            variant="ghost"
-            class="w-7"
-            @click="openQuickEntryModal"
-          >
-            <EditIcon class="h-4 w-4" />
-          </Button>
-          <Button
-            variant="ghost"
-            class="w-7"
-            @click="showConvertToDealModal = false"
-          >
-            <FeatherIcon name="x" class="h-4 w-4" />
-          </Button>
-        </div>
-      </div>
-    </template>
-    <template #body-content>
-      <div class="mb-4 flex items-center gap-2 text-ink-gray-5">
-        <OrganizationsIcon class="h-4 w-4" />
-        <label class="block text-base">{{ __('Organization') }}</label>
-      </div>
-      <div class="ml-6 text-ink-gray-9">
-        <div class="flex items-center justify-between text-base">
-          <div>{{ __('Choose Existing') }}</div>
-          <Switch v-model="existingOrganizationChecked" />
-        </div>
-        <Link
-          v-if="existingOrganizationChecked"
-          class="form-control mt-2.5"
-          size="md"
-          :value="existingOrganization"
-          doctype="CRM Organization"
-          @change="(data) => (existingOrganization = data)"
-        />
-        <div v-else class="mt-2.5 text-base">
-          {{
-            __(
-              'New quotations will be created based on the data in details section',
-            )
-          }}
-        </div>
-      </div>
-
-      <div class="mb-4 mt-6 flex items-center gap-2 text-ink-gray-5">
-        <ContactsIcon class="h-4 w-4" />
-        <label class="block text-base">{{ __('Contact') }}</label>
-      </div>
-      <div class="ml-6 text-ink-gray-9">
-        <div class="flex items-center justify-between text-base">
-          <div>{{ __('Choose Existing') }}</div>
-          <Switch v-model="existingContactChecked" />
-        </div>
-        <Link
-          v-if="existingContactChecked"
-          class="form-control mt-2.5"
-          size="md"
-          :value="existingContact"
-          doctype="Contact"
-          @change="(data) => (existingContact = data)"
-        />
-        <div v-else class="mt-2.5 text-base">
-          {{ __("New contact will be created based on the person's details") }}
-        </div>
-      </div>
-
-      <div v-if="dealTabs.data?.length" class="h-px w-full border-t my-6" />
-
-      <FieldLayout
-        v-if="dealTabs.data?.length"
-        :tabs="dealTabs.data"
-        :data="deal"
-        doctype="CRM Deal"
-      />
-    </template>
-  </Dialog>
-  <QuickEntryModal
-    v-if="showQuickEntryModal"
-    v-model="showQuickEntryModal"
-    doctype="CRM Deal"
-    :onlyRequired="true"
-=======
     :lead="lead.data"
->>>>>>> 7a35c522
   />
   <FilesUploader
     v-if="lead.data?.name"
@@ -627,66 +523,8 @@
   router.push({ name: 'Leads' })
 }
 
-<<<<<<< HEAD
-// Convert to Deal
-const showConvertToDealModal = ref(false)
-const existingContactChecked = ref(false)
-const existingOrganizationChecked = ref(false)
-
-const existingContact = ref('')
-const existingOrganization = ref('')
-
-const { triggerConvertToDeal } = useDocument('CRM Lead', props.leadId)
-
-async function convertToDeal() {
-  if (existingContactChecked.value && !existingContact.value) {
-    toast.error(__('Please select an existing contact'))
-    return
-  }
-
-  if (existingOrganizationChecked.value && !existingOrganization.value) {
-    toast.error(__('Please select an existing quotations'))
-    return
-  }
-
-  if (!existingContactChecked.value && existingContact.value) {
-    existingContact.value = ''
-  }
-
-  if (!existingOrganizationChecked.value && existingOrganization.value) {
-    existingOrganization.value = ''
-  }
-
-  await triggerConvertToDeal?.(
-    lead.data,
-    deal,
-    () => (showConvertToDealModal.value = false),
-  )
-
-  let _deal = await call('crm.fcrm.doctype.crm_lead.crm_lead.convert_to_deal', {
-    lead: lead.data.name,
-    deal,
-    existing_contact: existingContact.value,
-    existing_organization: existingOrganization.value,
-  }).catch((err) => {
-    toast.error(__('Error converting to deal: {0}', [err.messages?.[0]]))
-  })
-  if (_deal) {
-    showConvertToDealModal.value = false
-    existingContactChecked.value = false
-    existingOrganizationChecked.value = false
-    existingContact.value = ''
-    existingOrganization.value = ''
-    updateOnboardingStep('convert_lead_to_deal', true, false, () => {
-      localStorage.setItem('firstDeal' + user, _deal)
-    })
-    capture('convert_lead_to_deal')
-    router.push({ name: 'Deal', params: { dealId: _deal } })
-  }
-=======
 async function deleteLeadWithModal(name) {
   showDeleteLinkedDocModal.value = true
->>>>>>> 7a35c522
 }
 
 const activities = ref(null)
