--- conflicted
+++ resolved
@@ -166,17 +166,15 @@
 import Notifications from '@/components/Notifications.vue'
 import Settings from '@/components/Settings/Settings.vue'
 import { viewsStore } from '@/stores/views'
-import { notificationsStore, unreadNotificationsCount } from '@/stores/notifications'
+import {
+  unreadNotificationsCount,
+  notificationsStore,
+} from '@/stores/notifications'
 import { usersStore } from '@/stores/users'
 import { sessionStore } from '@/stores/session'
-<<<<<<< HEAD
-import { activeSettingsPage, showSettings } from '@/composables/settings'
-import { call, FeatherIcon } from 'frappe-ui'
-=======
 import { showSettings, activeSettingsPage } from '@/composables/settings'
 import { showChangePasswordModal } from '@/composables/modals'
 import { FeatherIcon, call } from 'frappe-ui'
->>>>>>> 7a35c522
 import {
   GettingStartedBanner,
   HelpModal,
@@ -185,12 +183,17 @@
   showHelpModal,
   SignupBanner,
   TrialBanner,
-  useOnboarding
+  HelpModal,
+  GettingStartedBanner,
+  useOnboarding,
+  showHelpModal,
+  minimize,
+  IntermediateStepModal,
 } from 'frappe-ui/frappe'
 import { capture } from '@/telemetry'
 import router from '@/router'
 import { useStorage } from '@vueuse/core'
-import { computed, h, markRaw, onMounted, reactive, ref } from 'vue'
+import { ref, reactive, computed, h, markRaw, onMounted } from 'vue'
 import DashboardIcon from '@/components/Icons/DashboardIcon.vue'
 import QuotationIcon from '@/components/Icons/QuotationIcon.vue'
 
