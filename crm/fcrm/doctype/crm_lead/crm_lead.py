--- conflicted
+++ resolved
@@ -14,11 +14,6 @@
 
 
 class CRMLead(Document):
-<<<<<<< HEAD
-<<<<<<< HEAD
-=======
-=======
->>>>>>> f2eb8991
 	# begin: auto-generated types
 	# This code is auto-generated. Do not modify anything in this block.
 
@@ -26,10 +21,7 @@
 
 	if TYPE_CHECKING:
 		from crm.fcrm.doctype.crm_products.crm_products import CRMProducts
-<<<<<<< HEAD
 		from crm.fcrm.doctype.crm_rolling_response_time.crm_rolling_response_time import CRMRollingResponseTime
-=======
->>>>>>> f2eb8991
 		from crm.fcrm.doctype.crm_status_change_log.crm_status_change_log import CRMStatusChangeLog
 		from frappe.types import DF
 
@@ -47,11 +39,8 @@
 		industry: DF.Link | None
 		job_title: DF.Data | None
 		last_name: DF.Data | None
-<<<<<<< HEAD
 		last_responded_on: DF.Datetime | None
 		last_response_time: DF.Duration | None
-=======
->>>>>>> f2eb8991
 		lead_name: DF.Data | None
 		lead_owner: DF.Link | None
 		middle_name: DF.Data | None
@@ -63,18 +52,11 @@
 		phone: DF.Data | None
 		products: DF.Table[CRMProducts]
 		response_by: DF.Datetime | None
-<<<<<<< HEAD
 		rolling_responses: DF.Table[CRMRollingResponseTime]
 		salutation: DF.Link | None
 		sla: DF.Link | None
 		sla_creation: DF.Datetime | None
 		sla_status: DF.Literal["", "First Response Due", "Rolling Response Due", "Failed", "Fulfilled"]
-=======
-		salutation: DF.Link | None
-		sla: DF.Link | None
-		sla_creation: DF.Datetime | None
-		sla_status: DF.Literal["", "First Response Due", "Failed", "Fulfilled"]
->>>>>>> f2eb8991
 		source: DF.Link | None
 		status: DF.Link
 		status_change_log: DF.Table[CRMStatusChangeLog]
@@ -83,10 +65,6 @@
 		website: DF.Data | None
 	# end: auto-generated types
 
-<<<<<<< HEAD
->>>>>>> 5f12d1c0 (fix: created rolling response time child table to capture multiple response cycle and added in lead & deal)
-=======
->>>>>>> f2eb8991
 	def before_validate(self):
 		self.set_sla()
 
