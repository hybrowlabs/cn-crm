{
 "actions": [],
 "allow_rename": 1,
 "creation": "2024-09-29 13:48:02.715924",
 "doctype": "DocType",
 "engine": "InnoDB",
 "field_order": [
  "defaults_tab",
  "restore_defaults",
<<<<<<< HEAD
  "quotation_section",
  "quotation_print_format",
=======
  "enable_forecasting",
>>>>>>> 7a35c522
  "branding_tab",
  "brand_name",
  "brand_logo",
  "favicon",
  "dropdown_items_tab",
  "dropdown_items",
  "tab_4_tab",
  "suspects",
  "prospects",
  "analysis",
  "negotiation",
  "closed",
  "order"
 ],
 "fields": [
  {
   "fieldname": "restore_defaults",
   "fieldtype": "Button",
   "label": "Restore Defaults"
  },
  {
   "fieldname": "dropdown_items",
   "fieldtype": "Table",
   "options": "CRM Dropdown Item"
  },
  {
   "fieldname": "defaults_tab",
   "fieldtype": "Tab Break",
   "label": "Settings"
  },
  {
   "fieldname": "branding_tab",
   "fieldtype": "Tab Break",
   "label": "Branding"
  },
  {
   "description": "An image with 1:1 & 2:1 ratio is preferred",
   "fieldname": "brand_logo",
   "fieldtype": "Attach",
   "label": "Logo"
  },
  {
   "fieldname": "dropdown_items_tab",
   "fieldtype": "Tab Break",
   "label": "Dropdown Items"
  },
  {
   "fieldname": "brand_name",
   "fieldtype": "Data",
   "label": "Name"
  },
  {
   "description": "An icon file with .ico extension. Should be 16 x 16 px. Generated using a favicon generator. [favicon-generator.org]",
   "fieldname": "favicon",
   "fieldtype": "Attach",
   "label": "Favicon"
  },
  {
<<<<<<< HEAD
   "fieldname": "quotation_section",
   "fieldtype": "Section Break",
   "label": "Quotation"
  },
  {
   "fieldname": "quotation_print_format",
   "fieldtype": "Link",
   "label": "Quotation Print Format",
   "link_filters": "[[\"Print Format\",\"doc_type\",\"=\",\"Quotation\"]]",
   "options": "Print Format"
  },
  {
   "fieldname": "tab_4_tab",
   "fieldtype": "Tab Break",
   "label": "SPANCO Settings"
  },
  {
   "fieldname": "suspects",
   "fieldtype": "Link",
   "label": "Suspects",
   "options": "CRM View Settings"
  },
  {
   "fieldname": "prospects",
   "fieldtype": "Link",
   "label": "Prospects",
   "options": "CRM View Settings"
  },
  {
   "fieldname": "analysis",
   "fieldtype": "Link",
   "label": "Analysis",
   "options": "CRM View Settings"
  },
  {
   "fieldname": "negotiation",
   "fieldtype": "Link",
   "label": "Negotiation",
   "options": "CRM View Settings"
  },
  {
   "fieldname": "closed",
   "fieldtype": "Link",
   "label": "Closed",
   "options": "CRM View Settings"
  },
  {
   "fieldname": "order",
   "fieldtype": "Link",
   "label": "Order",
   "options": "CRM View Settings"
=======
   "default": "0",
   "description": "It will make deal's \"Close Date\" & \"Deal Value\" mandatory to get accurate forecasting insights",
   "fieldname": "enable_forecasting",
   "fieldtype": "Check",
   "label": "Enable Forecasting"
>>>>>>> 7a35c522
  }
 ],
 "index_web_pages_for_search": 1,
 "issingle": 1,
 "links": [],
<<<<<<< HEAD
 "modified": "2025-06-12 14:44:09.674099",
=======
 "modified": "2025-07-01 13:20:48.757603",
>>>>>>> 7a35c522
 "modified_by": "Administrator",
 "module": "FCRM",
 "name": "FCRM Settings",
 "owner": "Administrator",
 "permissions": [
  {
   "create": 1,
   "delete": 1,
   "email": 1,
   "print": 1,
   "read": 1,
   "role": "System Manager",
   "share": 1,
   "write": 1
  },
  {
   "create": 1,
   "delete": 1,
   "email": 1,
   "print": 1,
   "read": 1,
   "role": "Sales Manager",
   "share": 1,
   "write": 1
  },
  {
   "email": 1,
   "print": 1,
   "read": 1,
   "role": "All",
   "share": 1
  }
 ],
 "row_format": "Dynamic",
 "sort_field": "creation",
 "sort_order": "DESC",
 "states": []
}<|MERGE_RESOLUTION|>--- conflicted
+++ resolved
@@ -7,12 +7,9 @@
  "field_order": [
   "defaults_tab",
   "restore_defaults",
-<<<<<<< HEAD
   "quotation_section",
   "quotation_print_format",
-=======
   "enable_forecasting",
->>>>>>> 7a35c522
   "branding_tab",
   "brand_name",
   "brand_logo",
@@ -71,7 +68,13 @@
    "label": "Favicon"
   },
   {
-<<<<<<< HEAD
+   "default": "0",
+   "description": "It will make deal's \"Close Date\" & \"Deal Value\" mandatory to get accurate forecasting insights",
+   "fieldname": "enable_forecasting",
+   "fieldtype": "Check",
+   "label": "Enable Forecasting"
+  },
+  {
    "fieldname": "quotation_section",
    "fieldtype": "Section Break",
    "label": "Quotation"
@@ -123,23 +126,12 @@
    "fieldtype": "Link",
    "label": "Order",
    "options": "CRM View Settings"
-=======
-   "default": "0",
-   "description": "It will make deal's \"Close Date\" & \"Deal Value\" mandatory to get accurate forecasting insights",
-   "fieldname": "enable_forecasting",
-   "fieldtype": "Check",
-   "label": "Enable Forecasting"
->>>>>>> 7a35c522
   }
  ],
  "index_web_pages_for_search": 1,
  "issingle": 1,
  "links": [],
-<<<<<<< HEAD
- "modified": "2025-06-12 14:44:09.674099",
-=======
  "modified": "2025-07-01 13:20:48.757603",
->>>>>>> 7a35c522
  "modified_by": "Administrator",
  "module": "FCRM",
  "name": "FCRM Settings",
